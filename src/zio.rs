use std::io::prelude::*;
use std::io;
use std::mem;

use {Compress, Decompress, DecompressError, FlushCompress, FlushDecompress, Status};

#[derive(Debug)]
pub struct Writer<W: Write, D: Ops> {
    obj: Option<W>,
    pub data: D,
    buf: Vec<u8>,
}

pub trait Ops {
    type Flush: Flush;
    fn total_in(&self) -> u64;
    fn total_out(&self) -> u64;
    fn run(
        &mut self,
        input: &[u8],
        output: &mut [u8],
        flush: Self::Flush,
    ) -> Result<Status, DecompressError>;
    fn run_vec(
        &mut self,
        input: &[u8],
        output: &mut Vec<u8>,
        flush: Self::Flush,
    ) -> Result<Status, DecompressError>;
}

impl Ops for Compress {
    type Flush = FlushCompress;
    fn total_in(&self) -> u64 {
        self.total_in()
    }
    fn total_out(&self) -> u64 {
        self.total_out()
    }
    fn run(
        &mut self,
        input: &[u8],
        output: &mut [u8],
        flush: FlushCompress,
    ) -> Result<Status, DecompressError> {
        Ok(self.compress(input, output, flush).unwrap())
    }
    fn run_vec(
        &mut self,
        input: &[u8],
        output: &mut Vec<u8>,
        flush: FlushCompress,
    ) -> Result<Status, DecompressError> {
        Ok(self.compress_vec(input, output, flush).unwrap())
    }
}

impl Ops for Decompress {
    type Flush = FlushDecompress;
    fn total_in(&self) -> u64 {
        self.total_in()
    }
    fn total_out(&self) -> u64 {
        self.total_out()
    }
    fn run(
        &mut self,
        input: &[u8],
        output: &mut [u8],
        flush: FlushDecompress,
    ) -> Result<Status, DecompressError> {
        self.decompress(input, output, flush)
    }
    fn run_vec(
        &mut self,
        input: &[u8],
        output: &mut Vec<u8>,
        flush: FlushDecompress,
    ) -> Result<Status, DecompressError> {
        self.decompress_vec(input, output, flush)
    }
}

pub trait Flush {
    fn none() -> Self;
    fn sync() -> Self;
    fn finish() -> Self;
}

impl Flush for FlushCompress {
    fn none() -> Self {
        FlushCompress::None
    }

    fn sync() -> Self {
        FlushCompress::Sync
    }

    fn finish() -> Self {
        FlushCompress::Finish
    }
}

impl Flush for FlushDecompress {
    fn none() -> Self {
        FlushDecompress::None
    }

    fn sync() -> Self {
        FlushDecompress::Sync
    }

    fn finish() -> Self {
        FlushDecompress::Finish
    }
}

pub fn read<R, D>(obj: &mut R, data: &mut D, dst: &mut [u8]) -> io::Result<usize>
where
    R: BufRead,
    D: Ops,
{
    loop {
        let (read, consumed, ret, eof);
        {
            let input = try!(obj.fill_buf());
            eof = input.is_empty();
            let before_out = data.total_out();
            let before_in = data.total_in();
            let flush = if eof {
                D::Flush::finish()
            } else {
                D::Flush::none()
            };
            ret = data.run(input, dst, flush);
            read = (data.total_out() - before_out) as usize;
            consumed = (data.total_in() - before_in) as usize;
        }
        obj.consume(consumed);

        match ret {
            // If we haven't ready any data and we haven't hit EOF yet,
            // then we need to keep asking for more data because if we
            // return that 0 bytes of data have been read then it will
            // be interpreted as EOF.
            Ok(Status::Ok) | Ok(Status::BufError) if read == 0 && !eof && dst.len() > 0 => continue,
            Ok(Status::Ok) | Ok(Status::BufError) | Ok(Status::StreamEnd) => return Ok(read),

<<<<<<< HEAD
            Ok(Status::NeedDictionary { adler }) => return Err(io::Error::new(io::ErrorKind::InvalidInput,
                                                 format!("an inflate dictionary with Adler-32 '{}' is required", adler))),

            Err(..) => return Err(io::Error::new(io::ErrorKind::InvalidInput,
                                                 "corrupt deflate stream"))
=======
            Err(..) => {
                return Err(io::Error::new(
                    io::ErrorKind::InvalidInput,
                    "corrupt deflate stream",
                ))
            }
>>>>>>> 4a4f85f3
        }
    }
}

impl<W: Write, D: Ops> Writer<W, D> {
    pub fn new(w: W, d: D) -> Writer<W, D> {
        Writer {
            obj: Some(w),
            data: d,
            buf: Vec::with_capacity(32 * 1024),
        }
    }

    pub fn finish(&mut self) -> io::Result<()> {
        loop {
            try!(self.dump());

            let before = self.data.total_out();
            try!(self.data.run_vec(&[], &mut self.buf, D::Flush::finish()));
            if before == self.data.total_out() {
                return Ok(());
            }
        }
    }

    pub fn replace(&mut self, w: W) -> W {
        self.buf.truncate(0);
        mem::replace(self.get_mut(), w)
    }

    pub fn get_ref(&self) -> &W {
        self.obj.as_ref().unwrap()
    }

    pub fn get_mut(&mut self) -> &mut W {
        self.obj.as_mut().unwrap()
    }

    // Note that this should only be called if the outer object is just about
    // to be consumed!
    //
    // (e.g. an implementation of `into_inner`)
    pub fn take_inner(&mut self) -> W {
        self.obj.take().unwrap()
    }

    pub fn is_present(&self) -> bool {
        self.obj.is_some()
    }

    fn dump(&mut self) -> io::Result<()> {
        // TODO: should manage this buffer not with `drain` but probably more of
        // a deque-like strategy.
        while self.buf.len() > 0 {
            let n = try!(self.obj.as_mut().unwrap().write(&self.buf));
            if n == 0 {
                return Err(io::ErrorKind::WriteZero.into());
            }
            self.buf.drain(..n);
        }
        Ok(())
    }
}

impl<W: Write, D: Ops> Write for Writer<W, D> {
    fn write(&mut self, buf: &[u8]) -> io::Result<usize> {
        // miniz isn't guaranteed to actually write any of the buffer provided,
        // it may be in a flushing mode where it's just giving us data before
        // we're actually giving it any data. We don't want to spuriously return
        // `Ok(0)` when possible as it will cause calls to write_all() to fail.
        // As a result we execute this in a loop to ensure that we try our
        // darndest to write the data.
        loop {
            try!(self.dump());

            let before_in = self.data.total_in();
            let ret = self.data.run_vec(buf, &mut self.buf, D::Flush::none());
            let written = (self.data.total_in() - before_in) as usize;

            if buf.len() > 0 && written == 0 && ret.is_ok() {
                continue;
            }
            return match ret {
                Ok(Status::Ok) | Ok(Status::BufError) | Ok(Status::StreamEnd) => Ok(written),

<<<<<<< HEAD
                Ok(Status::NeedDictionary { adler }) => return Err(io::Error::new(io::ErrorKind::InvalidInput,
                                                 format!("an inflate dictionary with Adler-32 '{}'is required", adler))),

                Err(..) => Err(io::Error::new(io::ErrorKind::InvalidInput,
                                              "corrupt deflate stream"))
            }
=======
                Err(..) => Err(io::Error::new(
                    io::ErrorKind::InvalidInput,
                    "corrupt deflate stream",
                )),
            };
>>>>>>> 4a4f85f3
        }
    }

    fn flush(&mut self) -> io::Result<()> {
        self.data
            .run_vec(&[], &mut self.buf, D::Flush::sync())
            .unwrap();

        // Unfortunately miniz doesn't actually tell us when we're done with
        // pulling out all the data from the internal stream. To remedy this we
        // have to continually ask the stream for more memory until it doesn't
        // give us a chunk of memory the same size as our own internal buffer,
        // at which point we assume it's reached the end.
        loop {
            try!(self.dump());
            let before = self.data.total_out();
            self.data
                .run_vec(&[], &mut self.buf, D::Flush::none())
                .unwrap();
            if before == self.data.total_out() {
                break;
            }
        }

        self.obj.as_mut().unwrap().flush()
    }
}

impl<W: Write, D: Ops> Drop for Writer<W, D> {
    fn drop(&mut self) {
        if self.obj.is_some() {
            let _ = self.finish();
        }
    }
}<|MERGE_RESOLUTION|>--- conflicted
+++ resolved
@@ -146,20 +146,12 @@
             Ok(Status::Ok) | Ok(Status::BufError) if read == 0 && !eof && dst.len() > 0 => continue,
             Ok(Status::Ok) | Ok(Status::BufError) | Ok(Status::StreamEnd) => return Ok(read),
 
-<<<<<<< HEAD
-            Ok(Status::NeedDictionary { adler }) => return Err(io::Error::new(io::ErrorKind::InvalidInput,
-                                                 format!("an inflate dictionary with Adler-32 '{}' is required", adler))),
-
-            Err(..) => return Err(io::Error::new(io::ErrorKind::InvalidInput,
-                                                 "corrupt deflate stream"))
-=======
             Err(..) => {
                 return Err(io::Error::new(
                     io::ErrorKind::InvalidInput,
                     "corrupt deflate stream",
                 ))
             }
->>>>>>> 4a4f85f3
         }
     }
 }
@@ -245,20 +237,11 @@
             return match ret {
                 Ok(Status::Ok) | Ok(Status::BufError) | Ok(Status::StreamEnd) => Ok(written),
 
-<<<<<<< HEAD
-                Ok(Status::NeedDictionary { adler }) => return Err(io::Error::new(io::ErrorKind::InvalidInput,
-                                                 format!("an inflate dictionary with Adler-32 '{}'is required", adler))),
-
-                Err(..) => Err(io::Error::new(io::ErrorKind::InvalidInput,
-                                              "corrupt deflate stream"))
-            }
-=======
                 Err(..) => Err(io::Error::new(
                     io::ErrorKind::InvalidInput,
                     "corrupt deflate stream",
                 )),
             };
->>>>>>> 4a4f85f3
         }
     }
 
