--- conflicted
+++ resolved
@@ -133,24 +133,14 @@
 ///
 /// [`BufRead`]: https://doc.rust-lang.org/std/io/trait.BufRead.html
 pub mod bufread {
-<<<<<<< HEAD
-    pub use deflate::EncoderReaderBuf as DeflateEncoder;
-    pub use deflate::DecoderReaderBuf as DeflateDecoder;
-    pub use zlib::EncoderReaderBuf as ZlibEncoder;
-    pub use zlib::DecoderReaderBuf as ZlibDecoder;
-    pub use gz::EncoderReaderBuf as GzEncoder;
-    pub use gz::DecoderReaderBuf as GzDecoder;
-    pub use gz::DecoderReaderBufWithoutCrc as GzDecoderNoCrc;
-    pub use gz::MultiDecoderReaderBuf as MultiGzDecoder;
-=======
     pub use deflate::bufread::DeflateEncoder;
     pub use deflate::bufread::DeflateDecoder;
     pub use zlib::bufread::ZlibEncoder;
     pub use zlib::bufread::ZlibDecoder;
     pub use gz::bufread::GzEncoder;
     pub use gz::bufread::GzDecoder;
+    pub use gz::bufread::DecoderReaderBufWithoutCrc as GzDecoderNoCrc;
     pub use gz::bufread::MultiGzDecoder;
->>>>>>> 9eb6555f
 }
 
 fn _assert_send_sync() {
